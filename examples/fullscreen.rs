extern crate winit;

use std::io::{self, Write};
use winit::window::WindowBuilder;
use winit::event::{Event, WindowEvent, VirtualKeyCode, ElementState, KeyboardInput};
use winit::event_loop::{EventLoop, ControlFlow};

fn main() {
    let event_loop = EventLoop::new();

<<<<<<< HEAD
    // enumerating monitors
    let monitor = {
        for (num, monitor) in event_loop.get_available_monitors().enumerate() {
            println!("Monitor #{}: {:?}", num, monitor.get_name());
        }
=======
    #[cfg(target_os = "macos")]
    let mut macos_use_simple_fullscreen = false;
>>>>>>> 7be1d162

    let monitor = {
        // On macOS there are two fullscreen modes "native" and "simple"
        #[cfg(target_os = "macos")]
        {
            print!("Please choose the fullscreen mode: (1) native, (2) simple: ");
            io::stdout().flush().unwrap();

<<<<<<< HEAD
        let mut num = String::new();
        io::stdin().read_line(&mut num).unwrap();
        let num = num.trim().parse().ok().expect("Please enter a number");
        let monitor = event_loop.get_available_monitors().nth(num).expect("Please enter a valid ID");
=======
            let mut num = String::new();
            io::stdin().read_line(&mut num).unwrap();
            let num = num.trim().parse().ok().expect("Please enter a number");
            match num {
                2 => macos_use_simple_fullscreen = true,
                _ => {}
            }
>>>>>>> 7be1d162

            // Prompt for monitor when using native fullscreen
            if !macos_use_simple_fullscreen {
                Some(prompt_for_monitor(&events_loop))
            } else {
                None
            }
        }

        #[cfg(not(target_os = "macos"))]
        Some(prompt_for_monitor(&events_loop))
    };

<<<<<<< HEAD
    let window = WindowBuilder::new()
        .with_title("Hello world!")
        .with_fullscreen(Some(monitor))
        .build(&event_loop)
        .unwrap();

    let mut is_fullscreen = true;
    let mut is_maximized = false;
    let mut decorations = true;

    event_loop.run(move |event, _, control_flow| {
=======
    let mut is_fullscreen = monitor.is_some();
    let mut is_maximized = false;
    let mut decorations = true;

    let window = winit::WindowBuilder::new()
        .with_title("Hello world!")
        .with_fullscreen(monitor)
        .build(&events_loop)
        .unwrap();

    events_loop.run_forever(|event| {
>>>>>>> 7be1d162
        println!("{:?}", event);
        *control_flow = ControlFlow::Wait;

        match event {
            Event::WindowEvent { event, .. } => match event {
                WindowEvent::CloseRequested => *control_flow = ControlFlow::Exit,
                WindowEvent::KeyboardInput {
                    input:
                        KeyboardInput {
                            virtual_keycode: Some(virtual_code),
                            state,
                            ..
                        },
                    ..
                } => match (virtual_code, state) {
<<<<<<< HEAD
                    (VirtualKeyCode::Escape, _) => *control_flow = ControlFlow::Exit,
                    (VirtualKeyCode::F, ElementState::Pressed) => {
=======
                    (winit::VirtualKeyCode::Escape, _) => return ControlFlow::Break,
                    (winit::VirtualKeyCode::F, winit::ElementState::Pressed) => {
                        #[cfg(target_os = "macos")]
                        {
                            if macos_use_simple_fullscreen {
                                use winit::os::macos::WindowExt;
                                if WindowExt::set_simple_fullscreen(&window, !is_fullscreen) {
                                    is_fullscreen = !is_fullscreen;
                                }

                                return ControlFlow::Continue;
                            }
                        }

>>>>>>> 7be1d162
                        is_fullscreen = !is_fullscreen;
                        if !is_fullscreen {
                            window.set_fullscreen(None);
                        } else {
                            window.set_fullscreen(Some(window.get_current_monitor()));
                        }
                    }
                    (VirtualKeyCode::M, ElementState::Pressed) => {
                        is_maximized = !is_maximized;
                        window.set_maximized(is_maximized);
                    }
                    (VirtualKeyCode::D, ElementState::Pressed) => {
                        decorations = !decorations;
                        window.set_decorations(decorations);
                    }
                    _ => (),
                },
                _ => (),
            },
            _ => {}
        }
    });
}

// Enumerate monitors and prompt user to choose one
fn prompt_for_monitor(events_loop: &winit::EventsLoop) -> winit::MonitorId {
    for (num, monitor) in events_loop.get_available_monitors().enumerate() {
        println!("Monitor #{}: {:?}", num, monitor.get_name());
    }

    print!("Please write the number of the monitor to use: ");
    io::stdout().flush().unwrap();

    let mut num = String::new();
    io::stdin().read_line(&mut num).unwrap();
    let num = num.trim().parse().ok().expect("Please enter a number");
    let monitor = events_loop.get_available_monitors().nth(num).expect("Please enter a valid ID");

    println!("Using {:?}", monitor.get_name());

    monitor
}<|MERGE_RESOLUTION|>--- conflicted
+++ resolved
@@ -1,6 +1,7 @@
 extern crate winit;
 
 use std::io::{self, Write};
+use winit::monitor::MonitorHandle;
 use winit::window::WindowBuilder;
 use winit::event::{Event, WindowEvent, VirtualKeyCode, ElementState, KeyboardInput};
 use winit::event_loop::{EventLoop, ControlFlow};
@@ -8,16 +9,8 @@
 fn main() {
     let event_loop = EventLoop::new();
 
-<<<<<<< HEAD
-    // enumerating monitors
-    let monitor = {
-        for (num, monitor) in event_loop.get_available_monitors().enumerate() {
-            println!("Monitor #{}: {:?}", num, monitor.get_name());
-        }
-=======
     #[cfg(target_os = "macos")]
     let mut macos_use_simple_fullscreen = false;
->>>>>>> 7be1d162
 
     let monitor = {
         // On macOS there are two fullscreen modes "native" and "simple"
@@ -26,12 +19,6 @@
             print!("Please choose the fullscreen mode: (1) native, (2) simple: ");
             io::stdout().flush().unwrap();
 
-<<<<<<< HEAD
-        let mut num = String::new();
-        io::stdin().read_line(&mut num).unwrap();
-        let num = num.trim().parse().ok().expect("Please enter a number");
-        let monitor = event_loop.get_available_monitors().nth(num).expect("Please enter a valid ID");
-=======
             let mut num = String::new();
             io::stdin().read_line(&mut num).unwrap();
             let num = num.trim().parse().ok().expect("Please enter a number");
@@ -39,45 +26,30 @@
                 2 => macos_use_simple_fullscreen = true,
                 _ => {}
             }
->>>>>>> 7be1d162
 
             // Prompt for monitor when using native fullscreen
             if !macos_use_simple_fullscreen {
-                Some(prompt_for_monitor(&events_loop))
+                Some(prompt_for_monitor(&event_loop))
             } else {
                 None
             }
         }
 
         #[cfg(not(target_os = "macos"))]
-        Some(prompt_for_monitor(&events_loop))
+        Some(prompt_for_monitor(&event_loop))
     };
 
-<<<<<<< HEAD
-    let window = WindowBuilder::new()
-        .with_title("Hello world!")
-        .with_fullscreen(Some(monitor))
-        .build(&event_loop)
-        .unwrap();
-
-    let mut is_fullscreen = true;
-    let mut is_maximized = false;
-    let mut decorations = true;
-
-    event_loop.run(move |event, _, control_flow| {
-=======
     let mut is_fullscreen = monitor.is_some();
     let mut is_maximized = false;
     let mut decorations = true;
 
-    let window = winit::WindowBuilder::new()
+    let window = WindowBuilder::new()
         .with_title("Hello world!")
         .with_fullscreen(monitor)
-        .build(&events_loop)
+        .build(&event_loop)
         .unwrap();
 
-    events_loop.run_forever(|event| {
->>>>>>> 7be1d162
+    event_loop.run(move |event, _, control_flow| {
         println!("{:?}", event);
         *control_flow = ControlFlow::Wait;
 
@@ -93,12 +65,8 @@
                         },
                     ..
                 } => match (virtual_code, state) {
-<<<<<<< HEAD
                     (VirtualKeyCode::Escape, _) => *control_flow = ControlFlow::Exit,
                     (VirtualKeyCode::F, ElementState::Pressed) => {
-=======
-                    (winit::VirtualKeyCode::Escape, _) => return ControlFlow::Break,
-                    (winit::VirtualKeyCode::F, winit::ElementState::Pressed) => {
                         #[cfg(target_os = "macos")]
                         {
                             if macos_use_simple_fullscreen {
@@ -111,7 +79,6 @@
                             }
                         }
 
->>>>>>> 7be1d162
                         is_fullscreen = !is_fullscreen;
                         if !is_fullscreen {
                             window.set_fullscreen(None);
@@ -137,8 +104,8 @@
 }
 
 // Enumerate monitors and prompt user to choose one
-fn prompt_for_monitor(events_loop: &winit::EventsLoop) -> winit::MonitorId {
-    for (num, monitor) in events_loop.get_available_monitors().enumerate() {
+fn prompt_for_monitor(event_loop: &EventLoop<()>) -> MonitorHandle {
+    for (num, monitor) in event_loop.get_available_monitors().enumerate() {
         println!("Monitor #{}: {:?}", num, monitor.get_name());
     }
 
@@ -148,7 +115,7 @@
     let mut num = String::new();
     io::stdin().read_line(&mut num).unwrap();
     let num = num.trim().parse().ok().expect("Please enter a number");
-    let monitor = events_loop.get_available_monitors().nth(num).expect("Please enter a valid ID");
+    let monitor = event_loop.get_available_monitors().nth(num).expect("Please enter a valid ID");
 
     println!("Using {:?}", monitor.get_name());
 
